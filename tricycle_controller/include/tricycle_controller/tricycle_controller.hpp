--- conflicted
+++ resolved
@@ -159,13 +159,9 @@
 
   realtime_tools::RealtimeBox<std::shared_ptr<TwistStamped>> received_velocity_msg_ptr_{nullptr};
 
-<<<<<<< HEAD
-  std::queue<AckermannDrive> previous_commands_;  // last two commands
-=======
   rclcpp::Service<std_srvs::srv::Empty>::SharedPtr reset_odom_service_;
 
-  std::queue<TwistStamped> previous_commands_;  // last two commands
->>>>>>> 07184a62
+  std::queue<AckermannDrive> previous_commands_;  // last two commands
 
   // speed limiters
   TractionLimiter limiter_traction_;
