// Copyright (c) 2021 ros2_control Development Team
//
// Licensed under the Apache License, Version 2.0 (the "License");
// you may not use this file except in compliance with the License.
// You may obtain a copy of the License at
//
//     http://www.apache.org/licenses/LICENSE-2.0
//
// Unless required by applicable law or agreed to in writing, software
// distributed under the License is distributed on an "AS IS" BASIS,
// WITHOUT WARRANTIES OR CONDITIONS OF ANY KIND, either express or implied.
// See the License for the specific language governing permissions and
// limitations under the License.

#include "joint_trajectory_controller/joint_trajectory_controller.hpp"

#include <stddef.h>
#include <chrono>
#include <functional>
#include <memory>
#include <ostream>
#include <ratio>
#include <string>
#include <vector>

#include "angles/angles.h"
#include "builtin_interfaces/msg/duration.hpp"
#include "builtin_interfaces/msg/time.hpp"
#include "controller_interface/helpers.hpp"
#include "hardware_interface/types/hardware_interface_return_values.hpp"
#include "hardware_interface/types/hardware_interface_type_values.hpp"
#include "joint_trajectory_controller/trajectory.hpp"
#include "lifecycle_msgs/msg/state.hpp"
#include "rclcpp/event_handler.hpp"
#include "rclcpp/logging.hpp"
#include "rclcpp/parameter.hpp"
#include "rclcpp/qos.hpp"
#include "rclcpp/time.hpp"
#include "rclcpp_action/create_server.hpp"
#include "rclcpp_action/server_goal_handle.hpp"
#include "rclcpp_lifecycle/lifecycle_node.hpp"
#include "rclcpp_lifecycle/node_interfaces/lifecycle_node_interface.hpp"
#include "rclcpp_lifecycle/state.hpp"
#include "std_msgs/msg/header.hpp"

namespace joint_trajectory_controller
{
JointTrajectoryController::JointTrajectoryController()
: controller_interface::ControllerInterface(), dof_(0)
{
}

controller_interface::CallbackReturn JointTrajectoryController::on_init()
{
  try
  {
    // Create the parameter listener and get the parameters
    param_listener_ = std::make_shared<ParamListener>(get_node());
    params_ = param_listener_->get_params();
  }
  catch (const std::exception & e)
  {
    fprintf(stderr, "Exception thrown during init stage with message: %s \n", e.what());
    return CallbackReturn::ERROR;
  }

  // TODO(christophfroehlich): remove deprecation warning
  if (params_.allow_nonzero_velocity_at_trajectory_end)
  {
    RCLCPP_WARN(
      get_node()->get_logger(),
      "[Deprecated]: \"allow_nonzero_velocity_at_trajectory_end\" is set to "
      "true. The default behavior will change to false.");
  }

  return CallbackReturn::SUCCESS;
}

controller_interface::InterfaceConfiguration
JointTrajectoryController::command_interface_configuration() const
{
  controller_interface::InterfaceConfiguration conf;
  conf.type = controller_interface::interface_configuration_type::INDIVIDUAL;
  if (dof_ == 0)
  {
    fprintf(
      stderr,
      "During ros2_control interface configuration, degrees of freedom is not valid;"
      " it should be positive. Actual DOF is %zu\n",
      dof_);
    std::exit(EXIT_FAILURE);
  }
  conf.names.reserve(dof_ * params_.command_interfaces.size());
  for (const auto & joint_name : command_joint_names_)
  {
    for (const auto & interface_type : params_.command_interfaces)
    {
      conf.names.push_back(joint_name + "/" + interface_type);
    }
  }
  return conf;
}

controller_interface::InterfaceConfiguration
JointTrajectoryController::state_interface_configuration() const
{
  controller_interface::InterfaceConfiguration conf;
  conf.type = controller_interface::interface_configuration_type::INDIVIDUAL;
  conf.names.reserve(dof_ * params_.state_interfaces.size());
  for (const auto & joint_name : params_.joints)
  {
    for (const auto & interface_type : params_.state_interfaces)
    {
      conf.names.push_back(joint_name + "/" + interface_type);
    }
  }
  return conf;
}

controller_interface::return_type JointTrajectoryController::update(
  const rclcpp::Time & time, const rclcpp::Duration & period)
{
  if (get_state().id() == lifecycle_msgs::msg::State::PRIMARY_STATE_INACTIVE)
  {
    return controller_interface::return_type::OK;
  }

  auto compute_error_for_joint = [&](
                                   JointTrajectoryPoint & error, size_t index,
                                   const JointTrajectoryPoint & current,
                                   const JointTrajectoryPoint & desired)
  {
    // error defined as the difference between current and desired
    if (normalize_joint_error_[index])
    {
      // if desired, the shortest_angular_distance is calculated, i.e., the error is
      //  normalized between -pi<error<pi
      error.positions[index] =
        angles::shortest_angular_distance(current.positions[index], desired.positions[index]);
    }
    else
    {
      error.positions[index] = desired.positions[index] - current.positions[index];
    }
    if (
      has_velocity_state_interface_ &&
      (has_velocity_command_interface_ || has_effort_command_interface_))
    {
      error.velocities[index] = desired.velocities[index] - current.velocities[index];
    }
    if (has_acceleration_state_interface_ && has_acceleration_command_interface_)
    {
      error.accelerations[index] = desired.accelerations[index] - current.accelerations[index];
    }
  };

  // don't update goal after we sampled the trajectory to avoid any racecondition
  const auto active_goal = *rt_active_goal_.readFromRT();

  // Check if a new external message has been received from nonRT threads
  auto current_external_msg = traj_external_point_ptr_->get_trajectory_msg();
  auto new_external_msg = traj_msg_external_point_ptr_.readFromRT();
  // Discard, if a goal is pending but still not active (somewhere stuck in goal_handle_timer_)
  if (
    current_external_msg != *new_external_msg &&
    (*(rt_has_pending_goal_.readFromRT()) && !active_goal) == false)
  {
    fill_partial_goal(*new_external_msg);
    sort_to_local_joint_order(*new_external_msg);
    // TODO(denis): Add here integration of position and velocity
    traj_external_point_ptr_->update(*new_external_msg);
    // set the active trajectory pointer to the new goal
    traj_point_active_ptr_ = &traj_external_point_ptr_;
  }

  // TODO(anyone): can I here also use const on joint_interface since the reference_wrapper is not
  // changed, but its value only?
  auto assign_interface_from_point =
    [&](auto & joint_interface, const std::vector<double> & trajectory_point_interface)
  {
    for (size_t index = 0; index < dof_; ++index)
    {
      joint_interface[index].get().set_value(trajectory_point_interface[index]);
    }
  };

  // current state update
  state_current_.time_from_start.set__sec(0);
  read_state_from_hardware(state_current_);

  // currently carrying out a trajectory
  if (has_active_trajectory())
  {
    bool first_sample = false;
    // if sampling the first time, set the point before you sample
    if (!traj_external_point_ptr_->is_sampled_already())
    {
      first_sample = true;
      if (params_.open_loop_control)
      {
        traj_external_point_ptr_->set_point_before_trajectory_msg(time, last_commanded_state_);
      }
      else
      {
        traj_external_point_ptr_->set_point_before_trajectory_msg(time, state_current_);
      }
    }

    // find segment for current timestamp
    TrajectoryPointConstIter start_segment_itr, end_segment_itr;
    const bool valid_point = traj_external_point_ptr_->sample(
      time, interpolation_method_, state_desired_, start_segment_itr, end_segment_itr);

    if (valid_point)
    {
      const rclcpp::Time traj_start = traj_external_point_ptr_->time_from_start();
      // this is the time instance
      // - started with the first segment: when the first point will be reached (in the future)
      // - later: when the point of the current segment was reached
      const rclcpp::Time segment_time_from_start = traj_start + start_segment_itr->time_from_start;
      // time_difference is
      // - negative until first point is reached
      // - counting from zero to time_from_start of next point
      double time_difference = time.seconds() - segment_time_from_start.seconds();
      bool tolerance_violated_while_moving = false;
      bool outside_goal_tolerance = false;
      bool within_goal_time = true;
      const bool before_last_point = end_segment_itr != traj_external_point_ptr_->end();

      // have we reached the end, are not holding position, and is a timeout configured?
      // Check independently of other tolerances
      if (
        !before_last_point && *(rt_is_holding_.readFromRT()) == false && cmd_timeout_ > 0.0 &&
        time_difference > cmd_timeout_)
      {
        RCLCPP_WARN(get_node()->get_logger(), "Aborted due to command timeout");

        traj_msg_external_point_ptr_.reset();
        traj_msg_external_point_ptr_.initRT(set_hold_position());
      }

      // Check state/goal tolerance
      for (size_t index = 0; index < dof_; ++index)
      {
        compute_error_for_joint(state_error_, index, state_current_, state_desired_);

        // Always check the state tolerance on the first sample in case the first sample
        // is the last point
        if (
          (before_last_point || first_sample) &&
          !check_state_tolerance_per_joint(
            state_error_, index, default_tolerances_.state_tolerance[index], false) &&
          *(rt_is_holding_.readFromRT()) == false)
        {
          tolerance_violated_while_moving = true;
        }
        // past the final point, check that we end up inside goal tolerance
        if (
          !before_last_point &&
          !check_state_tolerance_per_joint(
            state_error_, index, default_tolerances_.goal_state_tolerance[index], false) &&
          *(rt_is_holding_.readFromRT()) == false)
        {
          outside_goal_tolerance = true;

          if (default_tolerances_.goal_time_tolerance != 0.0)
          {
<<<<<<< HEAD
            // if we exceed goal_time_tolerance set it to aborted
            const rclcpp::Time traj_start = (*traj_point_active_ptr_)->get_trajectory_start_time();
            const rclcpp::Time traj_end = traj_start + start_segment_itr->time_from_start;

            time_difference = time.seconds() - traj_end.seconds();

=======
>>>>>>> 2c6d7a6b
            if (time_difference > default_tolerances_.goal_time_tolerance)
            {
              within_goal_time = false;
            }
          }
        }
      }

      // set values for next hardware write() if tolerance is met
      if (!tolerance_violated_while_moving && within_goal_time)
      {
        if (use_closed_loop_pid_adapter_)
        {
          // Update PIDs
          for (auto i = 0ul; i < dof_; ++i)
          {
            tmp_command_[i] = (state_desired_.velocities[i] * ff_velocity_scale_[i]) +
                              pids_[i]->computeCommand(
                                state_error_.positions[i], state_error_.velocities[i],
                                (uint64_t)period.nanoseconds());
          }
        }

        // set values for next hardware write()
        if (has_position_command_interface_)
        {
          assign_interface_from_point(joint_command_interface_[0], state_desired_.positions);
        }
        if (has_velocity_command_interface_)
        {
          if (use_closed_loop_pid_adapter_)
          {
            assign_interface_from_point(joint_command_interface_[1], tmp_command_);
          }
          else
          {
            assign_interface_from_point(joint_command_interface_[1], state_desired_.velocities);
          }
        }
        if (has_acceleration_command_interface_)
        {
          assign_interface_from_point(joint_command_interface_[2], state_desired_.accelerations);
        }
        if (has_effort_command_interface_)
        {
          assign_interface_from_point(joint_command_interface_[3], tmp_command_);
        }

        // store the previous command. Used in open-loop control mode
        last_commanded_state_ = state_desired_;
      }

      if (active_goal)
      {
        // send feedback
        auto feedback = std::make_shared<FollowJTrajAction::Feedback>();
        feedback->header.stamp = time;
        feedback->joint_names = params_.joints;

        feedback->actual = state_current_;
        feedback->desired = state_desired_;
        feedback->error = state_error_;
        active_goal->setFeedback(feedback);

        // check abort
        if (tolerance_violated_while_moving)
        {
          auto result = std::make_shared<FollowJTrajAction::Result>();
          result->set__error_code(FollowJTrajAction::Result::PATH_TOLERANCE_VIOLATED);
          active_goal->setAborted(result);
          // TODO(matthew-reynolds): Need a lock-free write here
          // See https://github.com/ros-controls/ros2_controllers/issues/168
          rt_active_goal_.writeFromNonRT(RealtimeGoalHandlePtr());
<<<<<<< HEAD
          // remove the active trajectory pointer so that we stop commanding the hardware
          traj_point_active_ptr_ = nullptr;
=======
          rt_has_pending_goal_.writeFromNonRT(false);
>>>>>>> 2c6d7a6b

          RCLCPP_WARN(get_node()->get_logger(), "Aborted due to state tolerance violation");

          traj_msg_external_point_ptr_.reset();
          traj_msg_external_point_ptr_.initRT(set_hold_position());
        }
        // check goal tolerance
        else if (!before_last_point)
        {
          if (!outside_goal_tolerance)
          {
            auto res = std::make_shared<FollowJTrajAction::Result>();
            res->set__error_code(FollowJTrajAction::Result::SUCCESSFUL);
            active_goal->setSucceeded(res);
            // TODO(matthew-reynolds): Need a lock-free write here
            // See https://github.com/ros-controls/ros2_controllers/issues/168
            rt_active_goal_.writeFromNonRT(RealtimeGoalHandlePtr());
<<<<<<< HEAD
            // remove the active trajectory pointer so that we stop commanding the hardware
            traj_point_active_ptr_ = nullptr;
=======
            rt_has_pending_goal_.writeFromNonRT(false);
>>>>>>> 2c6d7a6b

            RCLCPP_INFO(get_node()->get_logger(), "Goal reached, success!");

            traj_msg_external_point_ptr_.reset();
            traj_msg_external_point_ptr_.initRT(set_hold_position());
          }
          else if (!within_goal_time)
          {
            auto result = std::make_shared<FollowJTrajAction::Result>();
            result->set__error_code(FollowJTrajAction::Result::GOAL_TOLERANCE_VIOLATED);
            active_goal->setAborted(result);
            // TODO(matthew-reynolds): Need a lock-free write here
            // See https://github.com/ros-controls/ros2_controllers/issues/168
            rt_active_goal_.writeFromNonRT(RealtimeGoalHandlePtr());
            rt_has_pending_goal_.writeFromNonRT(false);

            RCLCPP_WARN(
              get_node()->get_logger(), "Aborted due goal_time_tolerance exceeding by %f seconds",
              time_difference);

            traj_msg_external_point_ptr_.reset();
            traj_msg_external_point_ptr_.initRT(set_hold_position());
          }
        }
      }
      else if (tolerance_violated_while_moving && *(rt_has_pending_goal_.readFromRT()) == false)
      {
        // we need to ensure that there is no pending goal -> we get a race condition otherwise
        RCLCPP_ERROR(get_node()->get_logger(), "Holding position due to state tolerance violation");

        traj_msg_external_point_ptr_.reset();
        traj_msg_external_point_ptr_.initRT(set_hold_position());
      }
      else if (
        !before_last_point && !within_goal_time && *(rt_has_pending_goal_.readFromRT()) == false)
      {
        RCLCPP_ERROR(get_node()->get_logger(), "Exceeded goal_time_tolerance: holding position...");

        traj_msg_external_point_ptr_.reset();
        traj_msg_external_point_ptr_.initRT(set_hold_position());
      }
      // else, run another cycle while waiting for outside_goal_tolerance
      // to be satisfied (will stay in this state until new message arrives)
      // or outside_goal_tolerance violated within the goal_time_tolerance
    }
  }

  publish_state(time, state_desired_, state_current_, state_error_);
  return controller_interface::return_type::OK;
}

void JointTrajectoryController::read_state_from_hardware(JointTrajectoryPoint & state)
{
  auto assign_point_from_interface =
    [&](std::vector<double> & trajectory_point_interface, const auto & joint_interface)
  {
    for (size_t index = 0; index < dof_; ++index)
    {
      trajectory_point_interface[index] = joint_interface[index].get().get_value();
    }
  };

  // Assign values from the hardware
  // Position states always exist
  assign_point_from_interface(state.positions, joint_state_interface_[0]);
  // velocity and acceleration states are optional
  if (has_velocity_state_interface_)
  {
    assign_point_from_interface(state.velocities, joint_state_interface_[1]);
    // Acceleration is used only in combination with velocity
    if (has_acceleration_state_interface_)
    {
      assign_point_from_interface(state.accelerations, joint_state_interface_[2]);
    }
    else
    {
      // Make empty so the property is ignored during interpolation
      state.accelerations.clear();
    }
  }
  else
  {
    // Make empty so the property is ignored during interpolation
    state.velocities.clear();
    state.accelerations.clear();
  }
}

bool JointTrajectoryController::read_state_from_command_interfaces(JointTrajectoryPoint & state)
{
  bool has_values = true;

  auto assign_point_from_interface =
    [&](std::vector<double> & trajectory_point_interface, const auto & joint_interface)
  {
    for (size_t index = 0; index < dof_; ++index)
    {
      trajectory_point_interface[index] = joint_interface[index].get().get_value();
    }
  };

  auto interface_has_values = [](const auto & joint_interface)
  {
    return std::find_if(
             joint_interface.begin(), joint_interface.end(),
             [](const auto & interface)
             { return std::isnan(interface.get().get_value()); }) == joint_interface.end();
  };

  // Assign values from the command interfaces as state. Therefore needs check for both.
  // Position state interface has to exist always
  if (has_position_command_interface_ && interface_has_values(joint_command_interface_[0]))
  {
    assign_point_from_interface(state.positions, joint_command_interface_[0]);
  }
  else
  {
    state.positions.clear();
    has_values = false;
  }
  // velocity and acceleration states are optional
  if (has_velocity_state_interface_)
  {
    if (has_velocity_command_interface_ && interface_has_values(joint_command_interface_[1]))
    {
      assign_point_from_interface(state.velocities, joint_command_interface_[1]);
    }
    else
    {
      state.velocities.clear();
      has_values = false;
    }
  }
  else
  {
    state.velocities.clear();
  }
  // Acceleration is used only in combination with velocity
  if (has_acceleration_state_interface_)
  {
    if (has_acceleration_command_interface_ && interface_has_values(joint_command_interface_[2]))
    {
      assign_point_from_interface(state.accelerations, joint_command_interface_[2]);
    }
    else
    {
      state.accelerations.clear();
      has_values = false;
    }
  }
  else
  {
    state.accelerations.clear();
  }

  return has_values;
}

bool JointTrajectoryController::read_commands_from_command_interfaces(
  JointTrajectoryPoint & commands)
{
  bool has_values = true;

  auto assign_point_from_interface =
    [&](std::vector<double> & trajectory_point_interface, const auto & joint_interface)
  {
    for (size_t index = 0; index < dof_; ++index)
    {
      trajectory_point_interface[index] = joint_interface[index].get().get_value();
    }
  };

  auto interface_has_values = [](const auto & joint_interface)
  {
    return std::find_if(
             joint_interface.begin(), joint_interface.end(),
             [](const auto & interface)
             { return std::isnan(interface.get().get_value()); }) == joint_interface.end();
  };

  // Assign values from the command interfaces as command.
  if (has_position_command_interface_)
  {
    if (interface_has_values(joint_command_interface_[0]))
    {
      assign_point_from_interface(commands.positions, joint_command_interface_[0]);
    }
    else
    {
      commands.positions.clear();
      has_values = false;
    }
  }
  if (has_velocity_command_interface_)
  {
    if (interface_has_values(joint_command_interface_[1]))
    {
      assign_point_from_interface(commands.velocities, joint_command_interface_[1]);
    }
    else
    {
      commands.velocities.clear();
      has_values = false;
    }
  }
  if (has_acceleration_command_interface_)
  {
    if (interface_has_values(joint_command_interface_[2]))
    {
      assign_point_from_interface(commands.accelerations, joint_command_interface_[2]);
    }
    else
    {
      commands.accelerations.clear();
      has_values = false;
    }
  }
  if (has_effort_command_interface_)
  {
    if (interface_has_values(joint_command_interface_[3]))
    {
      assign_point_from_interface(commands.effort, joint_command_interface_[3]);
    }
    else
    {
      commands.effort.clear();
      has_values = false;
    }
  }

  return has_values;
}

void JointTrajectoryController::query_state_service(
  const std::shared_ptr<control_msgs::srv::QueryTrajectoryState::Request> request,
  std::shared_ptr<control_msgs::srv::QueryTrajectoryState::Response> response)
{
  const auto logger = get_node()->get_logger();
  // Preconditions
  if (get_state().id() != lifecycle_msgs::msg::State::PRIMARY_STATE_ACTIVE)
  {
    RCLCPP_ERROR(logger, "Can't sample trajectory. Controller is not active.");
    response->success = false;
    return;
  }
  const auto active_goal = *rt_active_goal_.readFromRT();
  response->name = params_.joints;
  trajectory_msgs::msg::JointTrajectoryPoint state_requested = state_current_;
<<<<<<< HEAD
  if ((traj_point_active_ptr_ && (*traj_point_active_ptr_)->has_trajectory_msg()))
  {
    TrajectoryPointConstIter start_segment_itr, end_segment_itr;
    response->success = (*traj_point_active_ptr_)
                          ->sample(
                            static_cast<rclcpp::Time>(request->time), interpolation_method_,
                            state_requested, start_segment_itr, end_segment_itr);
    // If the requested sample time precedes the trajectory finish time respond as failure
    if (response->success)
    {
      if (end_segment_itr == (*traj_point_active_ptr_)->end())
=======
  if (has_active_trajectory())
  {
    TrajectoryPointConstIter start_segment_itr, end_segment_itr;
    response->success = traj_external_point_ptr_->sample(
      static_cast<rclcpp::Time>(request->time), interpolation_method_, state_requested,
      start_segment_itr, end_segment_itr);
    // If the requested sample time precedes the trajectory finish time respond as failure
    if (response->success)
    {
      if (end_segment_itr == traj_external_point_ptr_->end())
>>>>>>> 2c6d7a6b
      {
        RCLCPP_ERROR(logger, "Requested sample time precedes the current trajectory end time.");
        response->success = false;
      }
    }
    else
    {
      RCLCPP_ERROR(
        logger, "Requested sample time is earlier than the current trajectory start time.");
    }
  }
  else
  {
    RCLCPP_ERROR(logger, "Currently there is no valid trajectory instance.");
    response->success = false;
  }
  response->position = state_requested.positions;
  response->velocity = state_requested.velocities;
  response->acceleration = state_requested.accelerations;
}

controller_interface::CallbackReturn JointTrajectoryController::on_configure(
  const rclcpp_lifecycle::State &)
{
  const auto logger = get_node()->get_logger();

  if (!param_listener_)
  {
    RCLCPP_ERROR(get_node()->get_logger(), "Error encountered during init");
    return controller_interface::CallbackReturn::ERROR;
  }

  // update the dynamic map parameters
  param_listener_->refresh_dynamic_parameters();

  // get parameters from the listener in case they were updated
  params_ = param_listener_->get_params();

  // get degrees of freedom
  dof_ = params_.joints.size();

  // TODO(destogl): why is this here? Add comment or move
  if (!reset())
  {
    return CallbackReturn::FAILURE;
  }

  if (params_.joints.empty())
  {
    // TODO(destogl): is this correct? Can we really move-on if no joint names are not provided?
    RCLCPP_WARN(logger, "'joints' parameter is empty.");
  }

  command_joint_names_ = params_.command_joints;

  if (command_joint_names_.empty())
  {
    command_joint_names_ = params_.joints;
    RCLCPP_INFO(
      logger, "No specific joint names are used for command interfaces. Using 'joints' parameter.");
  }
  else if (command_joint_names_.size() != params_.joints.size())
  {
    RCLCPP_ERROR(
      logger, "'command_joints' parameter has to have the same size as 'joints' parameter.");
    return CallbackReturn::FAILURE;
  }

  if (params_.command_interfaces.empty())
  {
    RCLCPP_ERROR(logger, "'command_interfaces' parameter is empty.");
    return CallbackReturn::FAILURE;
  }

  // Check if only allowed interface types are used and initialize storage to avoid memory
  // allocation during activation
  joint_command_interface_.resize(allowed_interface_types_.size());

  has_position_command_interface_ =
    contains_interface_type(params_.command_interfaces, hardware_interface::HW_IF_POSITION);
  has_velocity_command_interface_ =
    contains_interface_type(params_.command_interfaces, hardware_interface::HW_IF_VELOCITY);
  has_acceleration_command_interface_ =
    contains_interface_type(params_.command_interfaces, hardware_interface::HW_IF_ACCELERATION);
  has_effort_command_interface_ =
    contains_interface_type(params_.command_interfaces, hardware_interface::HW_IF_EFFORT);

  // if there is only velocity or if there is effort command interface
  // then use also PID adapter
  use_closed_loop_pid_adapter_ =
    (has_velocity_command_interface_ && params_.command_interfaces.size() == 1 &&
     !params_.open_loop_control) ||
    has_effort_command_interface_;

  if (use_closed_loop_pid_adapter_)
  {
    pids_.resize(dof_);
    ff_velocity_scale_.resize(dof_);
    tmp_command_.resize(dof_, 0.0);

    // Init PID gains from ROS parameters
    for (size_t i = 0; i < dof_; ++i)
    {
      const auto & gains = params_.gains.joints_map.at(params_.joints[i]);
      pids_[i] = std::make_shared<control_toolbox::Pid>(
        gains.p, gains.i, gains.d, gains.i_clamp, -gains.i_clamp);

      ff_velocity_scale_[i] = gains.ff_velocity_scale;
    }
  }

  // Configure joint position error normalization from ROS parameters (angle_wraparound)
  normalize_joint_error_.resize(dof_);
  for (size_t i = 0; i < dof_; ++i)
  {
    const auto & gains = params_.gains.joints_map.at(params_.joints[i]);
    if (gains.normalize_error)
    {
      // TODO(anyone): Remove deprecation warning in the end of 2023
      RCLCPP_INFO(logger, "`normalize_error` is deprecated, use `angle_wraparound` instead!");
      normalize_joint_error_[i] = gains.normalize_error;
    }
    else
    {
      normalize_joint_error_[i] = gains.angle_wraparound;
    }
  }

  // Configure joint position error normalization from ROS parameters
  normalize_joint_error_.resize(dof_);
  for (size_t i = 0; i < dof_; ++i)
  {
    const auto & gains = params_.gains.joints_map.at(params_.joints[i]);
    normalize_joint_error_[i] = gains.normalize_error;
  }

  if (params_.state_interfaces.empty())
  {
    RCLCPP_ERROR(logger, "'state_interfaces' parameter is empty.");
    return CallbackReturn::FAILURE;
  }

  // Check if only allowed interface types are used and initialize storage to avoid memory
  // allocation during activation
  // Note: 'effort' storage is also here, but never used. Still, for this is OK.
  joint_state_interface_.resize(allowed_interface_types_.size());

  has_position_state_interface_ =
    contains_interface_type(params_.state_interfaces, hardware_interface::HW_IF_POSITION);
  has_velocity_state_interface_ =
    contains_interface_type(params_.state_interfaces, hardware_interface::HW_IF_VELOCITY);
  has_acceleration_state_interface_ =
    contains_interface_type(params_.state_interfaces, hardware_interface::HW_IF_ACCELERATION);

  // Validation of combinations of state and velocity together have to be done
  // here because the parameter validators only deal with each parameter
  // separately.
  if (
    has_velocity_command_interface_ && params_.command_interfaces.size() == 1 &&
    (!has_velocity_state_interface_ || !has_position_state_interface_))
  {
    RCLCPP_ERROR(
      logger,
      "'velocity' command interface can only be used alone if 'velocity' and "
      "'position' state interfaces are present");
    return CallbackReturn::FAILURE;
  }

  // effort is always used alone so no need for size check
  if (
    has_effort_command_interface_ &&
    (!has_velocity_state_interface_ || !has_position_state_interface_))
  {
    RCLCPP_ERROR(
      logger,
      "'effort' command interface can only be used alone if 'velocity' and "
      "'position' state interfaces are present");
    return CallbackReturn::FAILURE;
  }

  auto get_interface_list = [](const std::vector<std::string> & interface_types)
  {
    std::stringstream ss_interfaces;
    for (size_t index = 0; index < interface_types.size(); ++index)
    {
      if (index != 0)
      {
        ss_interfaces << " ";
      }
      ss_interfaces << interface_types[index];
    }
    return ss_interfaces.str();
  };

  // Print output so users can be sure the interface setup is correct
  RCLCPP_INFO(
    logger, "Command interfaces are [%s] and state interfaces are [%s].",
    get_interface_list(params_.command_interfaces).c_str(),
    get_interface_list(params_.state_interfaces).c_str());

  default_tolerances_ = get_segment_tolerances(params_);

  const std::string interpolation_string =
    get_node()->get_parameter("interpolation_method").as_string();
  interpolation_method_ = interpolation_methods::from_string(interpolation_string);
  RCLCPP_INFO(
    logger, "Using '%s' interpolation method.",
    interpolation_methods::InterpolationMethodMap.at(interpolation_method_).c_str());

  // prepare hold_position_msg
  init_hold_position_msg();

  // create subscriber and publishers
  joint_command_subscriber_ =
    get_node()->create_subscription<trajectory_msgs::msg::JointTrajectory>(
      "~/joint_trajectory", rclcpp::SystemDefaultsQoS(),
      std::bind(&JointTrajectoryController::topic_callback, this, std::placeholders::_1));

<<<<<<< HEAD
  // State publisher
  RCLCPP_INFO(logger, "Controller state will be published at %.2f Hz.", params_.state_publish_rate);
  if (params_.state_publish_rate > 0.0)
  {
    state_publisher_period_ = rclcpp::Duration::from_seconds(1.0 / params_.state_publish_rate);
  }
  else
  {
    state_publisher_period_ = rclcpp::Duration::from_seconds(0.0);
  }

  publisher_legacy_ =
    get_node()->create_publisher<ControllerStateMsg>("~/state", rclcpp::SystemDefaultsQoS());
  state_publisher_legacy_ = std::make_unique<StatePublisher>(publisher_legacy_);

  state_publisher_legacy_->lock();
  state_publisher_legacy_->msg_.joint_names = params_.joints;
  state_publisher_legacy_->msg_.desired.positions.resize(dof_);
  state_publisher_legacy_->msg_.desired.velocities.resize(dof_);
  state_publisher_legacy_->msg_.desired.accelerations.resize(dof_);
  state_publisher_legacy_->msg_.actual.positions.resize(dof_);
  state_publisher_legacy_->msg_.error.positions.resize(dof_);
  if (has_velocity_state_interface_)
  {
    state_publisher_legacy_->msg_.actual.velocities.resize(dof_);
    state_publisher_legacy_->msg_.error.velocities.resize(dof_);
  }
  if (has_acceleration_state_interface_)
  {
    state_publisher_legacy_->msg_.actual.accelerations.resize(dof_);
    state_publisher_legacy_->msg_.error.accelerations.resize(dof_);
  }
  state_publisher_legacy_->unlock();

=======
>>>>>>> 2c6d7a6b
  publisher_ = get_node()->create_publisher<ControllerStateMsg>(
    "~/controller_state", rclcpp::SystemDefaultsQoS());
  state_publisher_ = std::make_unique<StatePublisher>(publisher_);

  state_publisher_->lock();
  state_publisher_->msg_.joint_names = params_.joints;
  state_publisher_->msg_.reference.positions.resize(dof_);
  state_publisher_->msg_.reference.velocities.resize(dof_);
  state_publisher_->msg_.reference.accelerations.resize(dof_);
  state_publisher_->msg_.feedback.positions.resize(dof_);
  state_publisher_->msg_.error.positions.resize(dof_);
  if (has_velocity_state_interface_)
  {
    state_publisher_->msg_.feedback.velocities.resize(dof_);
    state_publisher_->msg_.error.velocities.resize(dof_);
  }
  if (has_acceleration_state_interface_)
  {
    state_publisher_->msg_.feedback.accelerations.resize(dof_);
    state_publisher_->msg_.error.accelerations.resize(dof_);
  }
  if (has_position_command_interface_)
  {
    state_publisher_->msg_.output.positions.resize(dof_);
  }
  if (has_velocity_command_interface_)
  {
    state_publisher_->msg_.output.velocities.resize(dof_);
  }
  if (has_acceleration_command_interface_)
  {
    state_publisher_->msg_.output.accelerations.resize(dof_);
  }
  if (has_effort_command_interface_)
  {
    state_publisher_->msg_.output.effort.resize(dof_);
  }
<<<<<<< HEAD
  state_publisher_->unlock();
=======
>>>>>>> 2c6d7a6b

  state_publisher_->unlock();

  // action server configuration
  if (params_.allow_partial_joints_goal)
  {
    RCLCPP_INFO(logger, "Goals with partial set of joints are allowed");
  }

  RCLCPP_INFO(
    logger, "Action status changes will be monitored at %.2f Hz.", params_.action_monitor_rate);
  action_monitor_period_ = rclcpp::Duration::from_seconds(1.0 / params_.action_monitor_rate);

  using namespace std::placeholders;
  action_server_ = rclcpp_action::create_server<FollowJTrajAction>(
    get_node()->get_node_base_interface(), get_node()->get_node_clock_interface(),
    get_node()->get_node_logging_interface(), get_node()->get_node_waitables_interface(),
    std::string(get_node()->get_name()) + "/follow_joint_trajectory",
    std::bind(&JointTrajectoryController::goal_received_callback, this, _1, _2),
    std::bind(&JointTrajectoryController::goal_cancelled_callback, this, _1),
    std::bind(&JointTrajectoryController::goal_accepted_callback, this, _1));

  resize_joint_trajectory_point(state_current_, dof_);
  resize_joint_trajectory_point_command(command_current_, dof_);
  resize_joint_trajectory_point(state_desired_, dof_);
  resize_joint_trajectory_point(state_error_, dof_);
  resize_joint_trajectory_point(last_commanded_state_, dof_);

  query_state_srv_ = get_node()->create_service<control_msgs::srv::QueryTrajectoryState>(
    std::string(get_node()->get_name()) + "/query_state",
    std::bind(&JointTrajectoryController::query_state_service, this, _1, _2));

<<<<<<< HEAD
=======
  if (params_.cmd_timeout > 0.0)
  {
    if (params_.cmd_timeout > default_tolerances_.goal_time_tolerance)
    {
      cmd_timeout_ = params_.cmd_timeout;
    }
    else
    {
      // deactivate timeout
      RCLCPP_WARN(
        logger, "Command timeout must be higher than goal_time tolerance (%f vs. %f)",
        params_.cmd_timeout, default_tolerances_.goal_time_tolerance);
      cmd_timeout_ = 0.0;
    }
  }
  else
  {
    cmd_timeout_ = 0.0;
  }

>>>>>>> 2c6d7a6b
  return CallbackReturn::SUCCESS;
}

controller_interface::CallbackReturn JointTrajectoryController::on_activate(
  const rclcpp_lifecycle::State &)
{
  // order all joints in the storage
  for (const auto & interface : params_.command_interfaces)
  {
    auto it =
      std::find(allowed_interface_types_.begin(), allowed_interface_types_.end(), interface);
    auto index = std::distance(allowed_interface_types_.begin(), it);
    if (!controller_interface::get_ordered_interfaces(
          command_interfaces_, command_joint_names_, interface, joint_command_interface_[index]))
    {
      RCLCPP_ERROR(
        get_node()->get_logger(), "Expected %zu '%s' command interfaces, got %zu.", dof_,
        interface.c_str(), joint_command_interface_[index].size());
      return CallbackReturn::ERROR;
    }
  }
  for (const auto & interface : params_.state_interfaces)
  {
    auto it =
      std::find(allowed_interface_types_.begin(), allowed_interface_types_.end(), interface);
    auto index = std::distance(allowed_interface_types_.begin(), it);
    if (!controller_interface::get_ordered_interfaces(
          state_interfaces_, params_.joints, interface, joint_state_interface_[index]))
    {
      RCLCPP_ERROR(
        get_node()->get_logger(), "Expected %zu '%s' state interfaces, got %zu.", dof_,
        interface.c_str(), joint_state_interface_[index].size());
      return CallbackReturn::ERROR;
    }
  }

  // Store 'home' pose
  traj_msg_home_ptr_ = std::make_shared<trajectory_msgs::msg::JointTrajectory>();
  traj_msg_home_ptr_->header.stamp.sec = 0;
  traj_msg_home_ptr_->header.stamp.nanosec = 0;
  traj_msg_home_ptr_->points.resize(1);
  traj_msg_home_ptr_->points[0].time_from_start.sec = 0;
  traj_msg_home_ptr_->points[0].time_from_start.nanosec = 50000000;
  traj_msg_home_ptr_->points[0].positions.resize(joint_state_interface_[0].size());
  for (size_t index = 0; index < joint_state_interface_[0].size(); ++index)
  {
    traj_msg_home_ptr_->points[0].positions[index] =
      joint_state_interface_[0][index].get().get_value();
  }

  traj_external_point_ptr_ = std::make_shared<Trajectory>();
  traj_home_point_ptr_ = std::make_shared<Trajectory>();
  traj_msg_external_point_ptr_.writeFromNonRT(
    std::shared_ptr<trajectory_msgs::msg::JointTrajectory>());

  subscriber_is_active_ = true;

  // Initialize current state storage if hardware state has tracking offset
  read_state_from_hardware(state_current_);
  read_state_from_hardware(state_desired_);
  read_state_from_hardware(last_commanded_state_);
  // Handle restart of controller by reading from commands if
  // those are not nan
  trajectory_msgs::msg::JointTrajectoryPoint state;
  resize_joint_trajectory_point(state, dof_);
  if (read_state_from_command_interfaces(state))
  {
    state_current_ = state;
    state_desired_ = state;
    last_commanded_state_ = state;
  }

  // Should the controller start by holding position at the beginning of active state?
  if (params_.start_with_holding)
  {
    add_new_trajectory_msg(set_hold_position());
  }
  rt_is_holding_.writeFromNonRT(true);

  return CallbackReturn::SUCCESS;
}

controller_interface::CallbackReturn JointTrajectoryController::on_deactivate(
  const rclcpp_lifecycle::State &)
{
  for (size_t index = 0; index < dof_; ++index)
  {
    if (has_position_command_interface_)
    {
      joint_command_interface_[0][index].get().set_value(
        joint_command_interface_[0][index].get().get_value());
    }

    if (has_velocity_command_interface_)
    {
      joint_command_interface_[1][index].get().set_value(0.0);
    }

    if (has_acceleration_command_interface_)
    {
      joint_command_interface_[2][index].get().set_value(0.0);
    }

    // TODO(anyone): How to halt when using effort commands?
    if (has_effort_command_interface_)
    {
      joint_command_interface_[3][index].get().set_value(0.0);
    }
  }

  for (size_t index = 0; index < allowed_interface_types_.size(); ++index)
  {
    joint_command_interface_[index].clear();
    joint_state_interface_[index].clear();
  }
  release_interfaces();

  subscriber_is_active_ = false;

  traj_external_point_ptr_.reset();
  traj_home_point_ptr_.reset();
  traj_msg_home_ptr_.reset();

  return CallbackReturn::SUCCESS;
}

controller_interface::CallbackReturn JointTrajectoryController::on_cleanup(
  const rclcpp_lifecycle::State &)
{
  // go home
  if (traj_home_point_ptr_ != nullptr)
  {
    traj_home_point_ptr_->update(traj_msg_home_ptr_);
<<<<<<< HEAD
    traj_point_active_ptr_ = &traj_home_point_ptr_;
=======
    traj_external_point_ptr_ = traj_home_point_ptr_;
>>>>>>> 2c6d7a6b
  }

  return CallbackReturn::SUCCESS;
}

controller_interface::CallbackReturn JointTrajectoryController::on_error(
  const rclcpp_lifecycle::State &)
{
  if (!reset())
  {
    return CallbackReturn::ERROR;
  }
  return CallbackReturn::SUCCESS;
}

bool JointTrajectoryController::reset()
{
  subscriber_is_active_ = false;
  joint_command_subscriber_.reset();

  for (const auto & pid : pids_)
  {
    if (pid)
    {
      pid->reset();
    }
  }

  // iterator has no default value
  // prev_traj_point_ptr_;
  traj_external_point_ptr_.reset();
  traj_home_point_ptr_.reset();
  traj_msg_home_ptr_.reset();

  return true;
}

controller_interface::CallbackReturn JointTrajectoryController::on_shutdown(
  const rclcpp_lifecycle::State &)
{
  // TODO(karsten1987): what to do?

  return CallbackReturn::SUCCESS;
}

void JointTrajectoryController::publish_state(
  const rclcpp::Time & time, const JointTrajectoryPoint & desired_state,
  const JointTrajectoryPoint & current_state, const JointTrajectoryPoint & state_error)
{
<<<<<<< HEAD
  if (state_publisher_period_.seconds() <= 0.0)
  {
    return;
  }

  if (get_node()->now() < (last_state_publish_time_ + state_publisher_period_))
  {
    return;
  }

  if (state_publisher_legacy_ && state_publisher_legacy_->trylock())
  {
    last_state_publish_time_ = get_node()->now();
    state_publisher_legacy_->msg_.header.stamp = last_state_publish_time_;
    state_publisher_legacy_->msg_.desired.positions = desired_state.positions;
    state_publisher_legacy_->msg_.desired.velocities = desired_state.velocities;
    state_publisher_legacy_->msg_.desired.accelerations = desired_state.accelerations;
    state_publisher_legacy_->msg_.actual.positions = current_state.positions;
    state_publisher_legacy_->msg_.error.positions = state_error.positions;
    if (has_velocity_state_interface_)
    {
      state_publisher_legacy_->msg_.actual.velocities = current_state.velocities;
      state_publisher_legacy_->msg_.error.velocities = state_error.velocities;
    }
    if (has_acceleration_state_interface_)
    {
      state_publisher_legacy_->msg_.actual.accelerations = current_state.accelerations;
      state_publisher_legacy_->msg_.error.accelerations = state_error.accelerations;
    }

    state_publisher_legacy_->unlockAndPublish();

    if (publisher_legacy_->get_subscription_count())
    {
      RCLCPP_WARN_THROTTLE(
        get_node()->get_logger(), *get_node()->get_clock(), 1000,
        "Subscription to deprecated ~/state topic. Use ~/controller_state instead.");
    }
  }

  if (state_publisher_ && state_publisher_->trylock())
  {
    last_state_publish_time_ = get_node()->now();
    state_publisher_->msg_.header.stamp = last_state_publish_time_;
=======
  if (state_publisher_->trylock())
  {
    state_publisher_->msg_.header.stamp = time;
>>>>>>> 2c6d7a6b
    state_publisher_->msg_.reference.positions = desired_state.positions;
    state_publisher_->msg_.reference.velocities = desired_state.velocities;
    state_publisher_->msg_.reference.accelerations = desired_state.accelerations;
    state_publisher_->msg_.feedback.positions = current_state.positions;
    state_publisher_->msg_.error.positions = state_error.positions;
    if (has_velocity_state_interface_)
    {
      state_publisher_->msg_.feedback.velocities = current_state.velocities;
      state_publisher_->msg_.error.velocities = state_error.velocities;
    }
    if (has_acceleration_state_interface_)
    {
      state_publisher_->msg_.feedback.accelerations = current_state.accelerations;
      state_publisher_->msg_.error.accelerations = state_error.accelerations;
    }
    if (read_commands_from_command_interfaces(command_current_))
    {
      state_publisher_->msg_.output = command_current_;
    }

    state_publisher_->unlockAndPublish();
  }
}

void JointTrajectoryController::topic_callback(
  const std::shared_ptr<trajectory_msgs::msg::JointTrajectory> msg)
{
  if (!validate_trajectory_msg(*msg))
  {
    return;
  }
  // http://wiki.ros.org/joint_trajectory_controller/UnderstandingTrajectoryReplacement
  // always replace old msg with new one for now
  if (subscriber_is_active_)
  {
    add_new_trajectory_msg(msg);
    rt_is_holding_.writeFromNonRT(false);
  }
};

rclcpp_action::GoalResponse JointTrajectoryController::goal_received_callback(
  const rclcpp_action::GoalUUID &, std::shared_ptr<const FollowJTrajAction::Goal> goal)
{
  RCLCPP_INFO(get_node()->get_logger(), "Received new action goal");

  // Precondition: Running controller
  if (get_state().id() == lifecycle_msgs::msg::State::PRIMARY_STATE_INACTIVE)
  {
    RCLCPP_ERROR(
      get_node()->get_logger(), "Can't accept new action goals. Controller is not running.");
    return rclcpp_action::GoalResponse::REJECT;
  }

  if (!validate_trajectory_msg(goal->trajectory))
  {
    return rclcpp_action::GoalResponse::REJECT;
  }

  RCLCPP_INFO(get_node()->get_logger(), "Accepted new action goal");
  return rclcpp_action::GoalResponse::ACCEPT_AND_EXECUTE;
}

rclcpp_action::CancelResponse JointTrajectoryController::goal_cancelled_callback(
  const std::shared_ptr<rclcpp_action::ServerGoalHandle<FollowJTrajAction>> goal_handle)
{
  RCLCPP_INFO(get_node()->get_logger(), "Got request to cancel goal");

  // Check that cancel request refers to currently active goal (if any)
  const auto active_goal = *rt_active_goal_.readFromNonRT();
  if (active_goal && active_goal->gh_ == goal_handle)
  {
    RCLCPP_INFO(
      get_node()->get_logger(), "Canceling active action goal because cancel callback received.");

    // Mark the current goal as canceled
    rt_has_pending_goal_.writeFromNonRT(false);
    auto action_res = std::make_shared<FollowJTrajAction::Result>();
    active_goal->setCanceled(action_res);
    rt_active_goal_.writeFromNonRT(RealtimeGoalHandlePtr());

    // Enter hold current position mode
    add_new_trajectory_msg(set_hold_position());
  }
  return rclcpp_action::CancelResponse::ACCEPT;
}

void JointTrajectoryController::goal_accepted_callback(
  std::shared_ptr<rclcpp_action::ServerGoalHandle<FollowJTrajAction>> goal_handle)
{
  // mark a pending goal
  rt_has_pending_goal_.writeFromNonRT(true);

  // Update new trajectory
  {
    preempt_active_goal();
    auto traj_msg =
      std::make_shared<trajectory_msgs::msg::JointTrajectory>(goal_handle->get_goal()->trajectory);

    add_new_trajectory_msg(traj_msg);
    rt_is_holding_.writeFromNonRT(false);
  }

  // Update the active goal
  RealtimeGoalHandlePtr rt_goal = std::make_shared<RealtimeGoalHandle>(goal_handle);
  rt_goal->preallocated_feedback_->joint_names = params_.joints;
  rt_goal->execute();
  rt_active_goal_.writeFromNonRT(rt_goal);

  // Set smartpointer to expire for create_wall_timer to delete previous entry from timer list
  goal_handle_timer_.reset();

  // Setup goal status checking timer
  goal_handle_timer_ = get_node()->create_wall_timer(
    action_monitor_period_.to_chrono<std::chrono::nanoseconds>(),
    std::bind(&RealtimeGoalHandle::runNonRealtime, rt_goal));
}

void JointTrajectoryController::fill_partial_goal(
  std::shared_ptr<trajectory_msgs::msg::JointTrajectory> trajectory_msg) const
{
  // joint names in the goal are a subset of existing joints, as checked in goal_callback
  // so if the size matches, the goal contains all controller joints
  if (dof_ == trajectory_msg->joint_names.size())
  {
    return;
  }

  trajectory_msg->joint_names.reserve(dof_);

  for (size_t index = 0; index < dof_; ++index)
  {
    {
      if (
        std::find(
          trajectory_msg->joint_names.begin(), trajectory_msg->joint_names.end(),
          params_.joints[index]) != trajectory_msg->joint_names.end())
      {
        // joint found on msg
        continue;
      }
      trajectory_msg->joint_names.push_back(params_.joints[index]);

      for (auto & it : trajectory_msg->points)
      {
        // Assume hold position with 0 velocity and acceleration for missing joints
        if (!it.positions.empty())
        {
          if (
            has_position_command_interface_ &&
            !std::isnan(joint_command_interface_[0][index].get().get_value()))
          {
            // copy last command if cmd interface exists
            it.positions.push_back(joint_command_interface_[0][index].get().get_value());
          }
          else if (has_position_state_interface_)
          {
            // copy current state if state interface exists
            it.positions.push_back(joint_state_interface_[0][index].get().get_value());
          }
        }
        if (!it.velocities.empty())
        {
          it.velocities.push_back(0.0);
        }
        if (!it.accelerations.empty())
        {
          it.accelerations.push_back(0.0);
        }
        if (!it.effort.empty())
        {
          it.effort.push_back(0.0);
        }
      }
    }
  }
}

void JointTrajectoryController::sort_to_local_joint_order(
  std::shared_ptr<trajectory_msgs::msg::JointTrajectory> trajectory_msg)
{
  // rearrange all points in the trajectory message based on mapping
  std::vector<size_t> mapping_vector = mapping(trajectory_msg->joint_names, params_.joints);
  auto remap = [this](
                 const std::vector<double> & to_remap,
                 const std::vector<size_t> & mapping) -> std::vector<double>
  {
    if (to_remap.empty())
    {
      return to_remap;
    }
    if (to_remap.size() != mapping.size())
    {
      RCLCPP_WARN(
        get_node()->get_logger(), "Invalid input size (%zu) for sorting", to_remap.size());
      return to_remap;
    }
    static std::vector<double> output(dof_, 0.0);
    // Only resize if necessary since it's an expensive operation
    if (output.size() != mapping.size())
    {
      output.resize(mapping.size(), 0.0);
    }
    for (size_t index = 0; index < mapping.size(); ++index)
    {
      auto map_index = mapping[index];
      output[map_index] = to_remap[index];
    }
    return output;
  };

  for (size_t index = 0; index < trajectory_msg->points.size(); ++index)
  {
    trajectory_msg->points[index].positions =
      remap(trajectory_msg->points[index].positions, mapping_vector);

    trajectory_msg->points[index].velocities =
      remap(trajectory_msg->points[index].velocities, mapping_vector);

    trajectory_msg->points[index].accelerations =
      remap(trajectory_msg->points[index].accelerations, mapping_vector);

    trajectory_msg->points[index].effort =
      remap(trajectory_msg->points[index].effort, mapping_vector);
  }
}

bool JointTrajectoryController::validate_trajectory_point_field(
  size_t joint_names_size, const std::vector<double> & vector_field,
  const std::string & string_for_vector_field, size_t i, bool allow_empty) const
{
  if (allow_empty && vector_field.empty())
  {
    return true;
  }
  if (joint_names_size != vector_field.size())
  {
    RCLCPP_ERROR(
      get_node()->get_logger(),
      "Mismatch between joint_names size (%zu) and %s (%zu) at point #%zu.", joint_names_size,
      string_for_vector_field.c_str(), vector_field.size(), i);
    return false;
  }
  return true;
}

bool JointTrajectoryController::validate_trajectory_msg(
  const trajectory_msgs::msg::JointTrajectory & trajectory) const
{
  // If partial joints goals are not allowed, goal should specify all controller joints
  if (!params_.allow_partial_joints_goal)
  {
    if (trajectory.joint_names.size() != dof_)
    {
      RCLCPP_ERROR(
        get_node()->get_logger(),
        "Joints on incoming trajectory don't match the controller joints.");
      return false;
    }
  }

  if (trajectory.joint_names.empty())
  {
    RCLCPP_ERROR(get_node()->get_logger(), "Empty joint names on incoming trajectory.");
    return false;
  }

  const auto trajectory_start_time = static_cast<rclcpp::Time>(trajectory.header.stamp);
  // If the starting time it set to 0.0, it means the controller should start it now.
  // Otherwise we check if the trajectory ends before the current time,
  // in which case it can be ignored.
  if (trajectory_start_time.seconds() != 0.0)
  {
    auto trajectory_end_time = trajectory_start_time;
    for (const auto & p : trajectory.points)
    {
      trajectory_end_time += p.time_from_start;
    }
    if (trajectory_end_time < get_node()->now())
    {
      RCLCPP_ERROR(
        get_node()->get_logger(),
        "Received trajectory with non-zero start time (%f) that ends in the past (%f)",
        trajectory_start_time.seconds(), trajectory_end_time.seconds());
      return false;
    }
  }

  for (size_t i = 0; i < trajectory.joint_names.size(); ++i)
  {
    const std::string & incoming_joint_name = trajectory.joint_names[i];

    auto it = std::find(params_.joints.begin(), params_.joints.end(), incoming_joint_name);
    if (it == params_.joints.end())
    {
      RCLCPP_ERROR(
        get_node()->get_logger(), "Incoming joint %s doesn't match the controller's joints.",
        incoming_joint_name.c_str());
      return false;
    }
  }

  if (!params_.allow_nonzero_velocity_at_trajectory_end)
  {
    for (size_t i = 0; i < trajectory.points.back().velocities.size(); ++i)
    {
      if (trajectory.points.back().velocities.at(i) != 0.)
      {
        RCLCPP_ERROR(
          get_node()->get_logger(), "Velocity of last trajectory point of joint %s is not zero: %f",
          trajectory.joint_names.at(i).c_str(), trajectory.points.back().velocities.at(i));
        return false;
      }
    }
  }

  rclcpp::Duration previous_traj_time(0ms);
  for (size_t i = 0; i < trajectory.points.size(); ++i)
  {
    if ((i > 0) && (rclcpp::Duration(trajectory.points[i].time_from_start) <= previous_traj_time))
    {
      RCLCPP_ERROR(
        get_node()->get_logger(),
        "Time between points %zu and %zu is not strictly increasing, it is %f and %f respectively",
        i - 1, i, previous_traj_time.seconds(),
        rclcpp::Duration(trajectory.points[i].time_from_start).seconds());
      return false;
    }
    previous_traj_time = trajectory.points[i].time_from_start;

    const size_t joint_count = trajectory.joint_names.size();
    const auto & points = trajectory.points;
    // This currently supports only position, velocity and acceleration inputs
    if (params_.allow_integration_in_goal_trajectories)
    {
      const bool all_empty = points[i].positions.empty() && points[i].velocities.empty() &&
                             points[i].accelerations.empty();
      const bool position_error =
        !points[i].positions.empty() &&
        !validate_trajectory_point_field(joint_count, points[i].positions, "positions", i, false);
      const bool velocity_error =
        !points[i].velocities.empty() &&
        !validate_trajectory_point_field(joint_count, points[i].velocities, "velocities", i, false);
      const bool acceleration_error =
        !points[i].accelerations.empty() &&
        !validate_trajectory_point_field(
          joint_count, points[i].accelerations, "accelerations", i, false);
      if (all_empty || position_error || velocity_error || acceleration_error)
      {
        return false;
      }
    }
    else if (
      !validate_trajectory_point_field(joint_count, points[i].positions, "positions", i, false) ||
      !validate_trajectory_point_field(joint_count, points[i].velocities, "velocities", i, true) ||
      !validate_trajectory_point_field(
        joint_count, points[i].accelerations, "accelerations", i, true))
    {
      return false;
    }
    // reject effort entries
    if (!points[i].effort.empty())
    {
      RCLCPP_ERROR(
        get_node()->get_logger(), "Trajectories with effort fields are currently not supported.");
      return false;
    }
  }
  return true;
}

void JointTrajectoryController::add_new_trajectory_msg(
  const std::shared_ptr<trajectory_msgs::msg::JointTrajectory> & traj_msg)
{
  traj_msg_external_point_ptr_.writeFromNonRT(traj_msg);
}

void JointTrajectoryController::preempt_active_goal()
{
  const auto active_goal = *rt_active_goal_.readFromNonRT();
  if (active_goal)
  {
    add_new_trajectory_msg(set_hold_position());
    auto action_res = std::make_shared<FollowJTrajAction::Result>();
    action_res->set__error_code(FollowJTrajAction::Result::INVALID_GOAL);
    action_res->set__error_string("Current goal cancelled due to new incoming action.");
    active_goal->setCanceled(action_res);
    rt_active_goal_.writeFromNonRT(RealtimeGoalHandlePtr());
  }
}

std::shared_ptr<trajectory_msgs::msg::JointTrajectory>
JointTrajectoryController::set_hold_position()
{
  // Command to stay at current position
  hold_position_msg_ptr_->points[0].positions = state_current_.positions;

  // set flag, otherwise tolerances will be checked with holding position too
  rt_is_holding_.writeFromNonRT(true);

  return hold_position_msg_ptr_;
}

bool JointTrajectoryController::contains_interface_type(
  const std::vector<std::string> & interface_type_list, const std::string & interface_type)
{
  return std::find(interface_type_list.begin(), interface_type_list.end(), interface_type) !=
         interface_type_list.end();
}

void JointTrajectoryController::resize_joint_trajectory_point(
  trajectory_msgs::msg::JointTrajectoryPoint & point, size_t size)
{
  point.positions.resize(size, 0.0);
  if (has_velocity_state_interface_)
  {
    point.velocities.resize(size, 0.0);
  }
  if (has_acceleration_state_interface_)
  {
    point.accelerations.resize(size, 0.0);
  }
}

void JointTrajectoryController::resize_joint_trajectory_point_command(
  trajectory_msgs::msg::JointTrajectoryPoint & point, size_t size)
{
  if (has_position_command_interface_)
  {
    point.positions.resize(size, 0.0);
  }
  if (has_velocity_command_interface_)
  {
    point.velocities.resize(size, 0.0);
  }
  if (has_acceleration_command_interface_)
  {
    point.accelerations.resize(size, 0.0);
  }
  if (has_effort_command_interface_)
  {
    point.effort.resize(size, 0.0);
  }
}

<<<<<<< HEAD
=======
bool JointTrajectoryController::has_active_trajectory() const
{
  return traj_external_point_ptr_ != nullptr && traj_external_point_ptr_->has_trajectory_msg();
}

void JointTrajectoryController::init_hold_position_msg()
{
  hold_position_msg_ptr_ = std::make_shared<trajectory_msgs::msg::JointTrajectory>();
  hold_position_msg_ptr_->header.stamp =
    rclcpp::Time(0.0, 0.0, get_node()->get_clock()->get_clock_type());  // start immediately
  hold_position_msg_ptr_->joint_names = params_.joints;
  hold_position_msg_ptr_->points.resize(1);  // a trivial msg only
  hold_position_msg_ptr_->points[0].velocities.clear();
  hold_position_msg_ptr_->points[0].accelerations.clear();
  hold_position_msg_ptr_->points[0].effort.clear();
  if (has_velocity_command_interface_ || has_acceleration_command_interface_)
  {
    // add velocity, so that trajectory sampling returns velocity points in any case
    hold_position_msg_ptr_->points[0].velocities.resize(dof_, 0.0);
  }
  if (has_acceleration_command_interface_)
  {
    // add velocity, so that trajectory sampling returns acceleration points in any case
    hold_position_msg_ptr_->points[0].accelerations.resize(dof_, 0.0);
  }
}

>>>>>>> 2c6d7a6b
}  // namespace joint_trajectory_controller

#include "pluginlib/class_list_macros.hpp"

PLUGINLIB_EXPORT_CLASS(
  joint_trajectory_controller::JointTrajectoryController, controller_interface::ControllerInterface)<|MERGE_RESOLUTION|>--- conflicted
+++ resolved
@@ -169,8 +169,6 @@
     sort_to_local_joint_order(*new_external_msg);
     // TODO(denis): Add here integration of position and velocity
     traj_external_point_ptr_->update(*new_external_msg);
-    // set the active trajectory pointer to the new goal
-    traj_point_active_ptr_ = &traj_external_point_ptr_;
   }
 
   // TODO(anyone): can I here also use const on joint_interface since the reference_wrapper is not
@@ -265,15 +263,6 @@
 
           if (default_tolerances_.goal_time_tolerance != 0.0)
           {
-<<<<<<< HEAD
-            // if we exceed goal_time_tolerance set it to aborted
-            const rclcpp::Time traj_start = (*traj_point_active_ptr_)->get_trajectory_start_time();
-            const rclcpp::Time traj_end = traj_start + start_segment_itr->time_from_start;
-
-            time_difference = time.seconds() - traj_end.seconds();
-
-=======
->>>>>>> 2c6d7a6b
             if (time_difference > default_tolerances_.goal_time_tolerance)
             {
               within_goal_time = false;
@@ -347,12 +336,7 @@
           // TODO(matthew-reynolds): Need a lock-free write here
           // See https://github.com/ros-controls/ros2_controllers/issues/168
           rt_active_goal_.writeFromNonRT(RealtimeGoalHandlePtr());
-<<<<<<< HEAD
-          // remove the active trajectory pointer so that we stop commanding the hardware
-          traj_point_active_ptr_ = nullptr;
-=======
           rt_has_pending_goal_.writeFromNonRT(false);
->>>>>>> 2c6d7a6b
 
           RCLCPP_WARN(get_node()->get_logger(), "Aborted due to state tolerance violation");
 
@@ -370,12 +354,7 @@
             // TODO(matthew-reynolds): Need a lock-free write here
             // See https://github.com/ros-controls/ros2_controllers/issues/168
             rt_active_goal_.writeFromNonRT(RealtimeGoalHandlePtr());
-<<<<<<< HEAD
-            // remove the active trajectory pointer so that we stop commanding the hardware
-            traj_point_active_ptr_ = nullptr;
-=======
             rt_has_pending_goal_.writeFromNonRT(false);
->>>>>>> 2c6d7a6b
 
             RCLCPP_INFO(get_node()->get_logger(), "Goal reached, success!");
 
@@ -624,19 +603,6 @@
   const auto active_goal = *rt_active_goal_.readFromRT();
   response->name = params_.joints;
   trajectory_msgs::msg::JointTrajectoryPoint state_requested = state_current_;
-<<<<<<< HEAD
-  if ((traj_point_active_ptr_ && (*traj_point_active_ptr_)->has_trajectory_msg()))
-  {
-    TrajectoryPointConstIter start_segment_itr, end_segment_itr;
-    response->success = (*traj_point_active_ptr_)
-                          ->sample(
-                            static_cast<rclcpp::Time>(request->time), interpolation_method_,
-                            state_requested, start_segment_itr, end_segment_itr);
-    // If the requested sample time precedes the trajectory finish time respond as failure
-    if (response->success)
-    {
-      if (end_segment_itr == (*traj_point_active_ptr_)->end())
-=======
   if (has_active_trajectory())
   {
     TrajectoryPointConstIter start_segment_itr, end_segment_itr;
@@ -647,7 +613,6 @@
     if (response->success)
     {
       if (end_segment_itr == traj_external_point_ptr_->end())
->>>>>>> 2c6d7a6b
       {
         RCLCPP_ERROR(logger, "Requested sample time precedes the current trajectory end time.");
         response->success = false;
@@ -776,14 +741,6 @@
     }
   }
 
-  // Configure joint position error normalization from ROS parameters
-  normalize_joint_error_.resize(dof_);
-  for (size_t i = 0; i < dof_; ++i)
-  {
-    const auto & gains = params_.gains.joints_map.at(params_.joints[i]);
-    normalize_joint_error_[i] = gains.normalize_error;
-  }
-
   if (params_.state_interfaces.empty())
   {
     RCLCPP_ERROR(logger, "'state_interfaces' parameter is empty.");
@@ -866,43 +823,6 @@
       "~/joint_trajectory", rclcpp::SystemDefaultsQoS(),
       std::bind(&JointTrajectoryController::topic_callback, this, std::placeholders::_1));
 
-<<<<<<< HEAD
-  // State publisher
-  RCLCPP_INFO(logger, "Controller state will be published at %.2f Hz.", params_.state_publish_rate);
-  if (params_.state_publish_rate > 0.0)
-  {
-    state_publisher_period_ = rclcpp::Duration::from_seconds(1.0 / params_.state_publish_rate);
-  }
-  else
-  {
-    state_publisher_period_ = rclcpp::Duration::from_seconds(0.0);
-  }
-
-  publisher_legacy_ =
-    get_node()->create_publisher<ControllerStateMsg>("~/state", rclcpp::SystemDefaultsQoS());
-  state_publisher_legacy_ = std::make_unique<StatePublisher>(publisher_legacy_);
-
-  state_publisher_legacy_->lock();
-  state_publisher_legacy_->msg_.joint_names = params_.joints;
-  state_publisher_legacy_->msg_.desired.positions.resize(dof_);
-  state_publisher_legacy_->msg_.desired.velocities.resize(dof_);
-  state_publisher_legacy_->msg_.desired.accelerations.resize(dof_);
-  state_publisher_legacy_->msg_.actual.positions.resize(dof_);
-  state_publisher_legacy_->msg_.error.positions.resize(dof_);
-  if (has_velocity_state_interface_)
-  {
-    state_publisher_legacy_->msg_.actual.velocities.resize(dof_);
-    state_publisher_legacy_->msg_.error.velocities.resize(dof_);
-  }
-  if (has_acceleration_state_interface_)
-  {
-    state_publisher_legacy_->msg_.actual.accelerations.resize(dof_);
-    state_publisher_legacy_->msg_.error.accelerations.resize(dof_);
-  }
-  state_publisher_legacy_->unlock();
-
-=======
->>>>>>> 2c6d7a6b
   publisher_ = get_node()->create_publisher<ControllerStateMsg>(
     "~/controller_state", rclcpp::SystemDefaultsQoS());
   state_publisher_ = std::make_unique<StatePublisher>(publisher_);
@@ -940,10 +860,6 @@
   {
     state_publisher_->msg_.output.effort.resize(dof_);
   }
-<<<<<<< HEAD
-  state_publisher_->unlock();
-=======
->>>>>>> 2c6d7a6b
 
   state_publisher_->unlock();
 
@@ -976,8 +892,6 @@
     std::string(get_node()->get_name()) + "/query_state",
     std::bind(&JointTrajectoryController::query_state_service, this, _1, _2));
 
-<<<<<<< HEAD
-=======
   if (params_.cmd_timeout > 0.0)
   {
     if (params_.cmd_timeout > default_tolerances_.goal_time_tolerance)
@@ -998,7 +912,6 @@
     cmd_timeout_ = 0.0;
   }
 
->>>>>>> 2c6d7a6b
   return CallbackReturn::SUCCESS;
 }
 
@@ -1132,11 +1045,7 @@
   if (traj_home_point_ptr_ != nullptr)
   {
     traj_home_point_ptr_->update(traj_msg_home_ptr_);
-<<<<<<< HEAD
-    traj_point_active_ptr_ = &traj_home_point_ptr_;
-=======
     traj_external_point_ptr_ = traj_home_point_ptr_;
->>>>>>> 2c6d7a6b
   }
 
   return CallbackReturn::SUCCESS;
@@ -1186,56 +1095,9 @@
   const rclcpp::Time & time, const JointTrajectoryPoint & desired_state,
   const JointTrajectoryPoint & current_state, const JointTrajectoryPoint & state_error)
 {
-<<<<<<< HEAD
-  if (state_publisher_period_.seconds() <= 0.0)
-  {
-    return;
-  }
-
-  if (get_node()->now() < (last_state_publish_time_ + state_publisher_period_))
-  {
-    return;
-  }
-
-  if (state_publisher_legacy_ && state_publisher_legacy_->trylock())
-  {
-    last_state_publish_time_ = get_node()->now();
-    state_publisher_legacy_->msg_.header.stamp = last_state_publish_time_;
-    state_publisher_legacy_->msg_.desired.positions = desired_state.positions;
-    state_publisher_legacy_->msg_.desired.velocities = desired_state.velocities;
-    state_publisher_legacy_->msg_.desired.accelerations = desired_state.accelerations;
-    state_publisher_legacy_->msg_.actual.positions = current_state.positions;
-    state_publisher_legacy_->msg_.error.positions = state_error.positions;
-    if (has_velocity_state_interface_)
-    {
-      state_publisher_legacy_->msg_.actual.velocities = current_state.velocities;
-      state_publisher_legacy_->msg_.error.velocities = state_error.velocities;
-    }
-    if (has_acceleration_state_interface_)
-    {
-      state_publisher_legacy_->msg_.actual.accelerations = current_state.accelerations;
-      state_publisher_legacy_->msg_.error.accelerations = state_error.accelerations;
-    }
-
-    state_publisher_legacy_->unlockAndPublish();
-
-    if (publisher_legacy_->get_subscription_count())
-    {
-      RCLCPP_WARN_THROTTLE(
-        get_node()->get_logger(), *get_node()->get_clock(), 1000,
-        "Subscription to deprecated ~/state topic. Use ~/controller_state instead.");
-    }
-  }
-
-  if (state_publisher_ && state_publisher_->trylock())
-  {
-    last_state_publish_time_ = get_node()->now();
-    state_publisher_->msg_.header.stamp = last_state_publish_time_;
-=======
   if (state_publisher_->trylock())
   {
     state_publisher_->msg_.header.stamp = time;
->>>>>>> 2c6d7a6b
     state_publisher_->msg_.reference.positions = desired_state.positions;
     state_publisher_->msg_.reference.velocities = desired_state.velocities;
     state_publisher_->msg_.reference.accelerations = desired_state.accelerations;
@@ -1680,8 +1542,6 @@
   }
 }
 
-<<<<<<< HEAD
-=======
 bool JointTrajectoryController::has_active_trajectory() const
 {
   return traj_external_point_ptr_ != nullptr && traj_external_point_ptr_->has_trajectory_msg();
@@ -1709,7 +1569,6 @@
   }
 }
 
->>>>>>> 2c6d7a6b
 }  // namespace joint_trajectory_controller
 
 #include "pluginlib/class_list_macros.hpp"
