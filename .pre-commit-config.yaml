--- conflicted
+++ resolved
@@ -62,21 +62,6 @@
     rev: v14.0.6
     hooks:
       - id: clang-format
-<<<<<<< HEAD
-        name: clang-format
-        description: Format files with ClangFormat.
-        entry: clang-format-14
-        language: system
-        files: \.(c|cc|cxx|cpp|frag|glsl|h|hpp|hxx|ih|ispc|ipp|java|js|m|proto|vert)$
-        args: ['-fallback-style=none', '-i']
-  # The same options as in ament_cppcheck are used, but its not working...
-  #- repo: https://github.com/pocc/pre-commit-hooks
-    #rev: v1.1.1
-    #hooks:
-      #- id: cppcheck
-        #args: ['--error-exitcode=1', '-f', '--inline-suppr', '-q', '-rp', '--suppress=internalAstError', '--suppress=unknownMacro', '--verbose']
-=======
->>>>>>> 2c6d7a6b
 
   - repo: local
     hooks:
