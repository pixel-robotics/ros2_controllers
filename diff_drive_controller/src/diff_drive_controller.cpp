--- conflicted
+++ resolved
@@ -187,24 +187,6 @@
 
   bool should_publish = false;
   try
-<<<<<<< HEAD
-  {
-    if (previous_publish_timestamp_ + publish_period_ < time)
-    {
-      previous_publish_timestamp_ += publish_period_;
-      should_publish = true;
-    }
-  }
-  catch (const std::runtime_error &)
-  {
-    // Handle exceptions when the time source changes and initialize publish timestamp
-    previous_publish_timestamp_ = time;
-    should_publish = true;
-  }
-
-  if (should_publish)
-=======
->>>>>>> 2c6d7a6b
   {
     if (previous_publish_timestamp_ + publish_period_ < time)
     {
@@ -414,9 +396,6 @@
   std::string tf_prefix = "";
   if (params_.tf_frame_prefix_enable)
   {
-<<<<<<< HEAD
-    controller_namespace = controller_namespace.erase(0, 1) + "/";
-=======
     if (params_.tf_frame_prefix != "")
     {
       tf_prefix = params_.tf_frame_prefix;
@@ -434,7 +413,6 @@
     {
       tf_prefix = tf_prefix + "/";
     }
->>>>>>> 2c6d7a6b
   }
 
   const auto odom_frame_id = tf_prefix + params_.odom_frame_id;
